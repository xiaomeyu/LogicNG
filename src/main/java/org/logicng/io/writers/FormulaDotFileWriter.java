///////////////////////////////////////////////////////////////////////////
//                   __                _      _   ________               //
//                  / /   ____  ____ _(_)____/ | / / ____/               //
//                 / /   / __ \/ __ `/ / ___/  |/ / / __                 //
//                / /___/ /_/ / /_/ / / /__/ /|  / /_/ /                 //
//               /_____/\____/\__, /_/\___/_/ |_/\____/                  //
//                           /____/                                      //
//                                                                       //
//               The Next Generation Logic Library                       //
//                                                                       //
///////////////////////////////////////////////////////////////////////////
//                                                                       //
//  Copyright 2015-2018 Christoph Zengler                                //
//                                                                       //
//  Licensed under the Apache License, Version 2.0 (the "License");      //
//  you may not use this file except in compliance with the License.     //
//  You may obtain a copy of the License at                              //
//                                                                       //
//  http://www.apache.org/licenses/LICENSE-2.0                           //
//                                                                       //
//  Unless required by applicable law or agreed to in writing, software  //
//  distributed under the License is distributed on an "AS IS" BASIS,    //
//  WITHOUT WARRANTIES OR CONDITIONS OF ANY KIND, either express or      //
//  implied.  See the License for the specific language governing        //
//  permissions and limitations under the License.                       //
//                                                                       //
///////////////////////////////////////////////////////////////////////////

package org.logicng.io.writers;

import org.logicng.formulas.BinaryOperator;
import org.logicng.formulas.Formula;
import org.logicng.formulas.Literal;
import org.logicng.formulas.NAryOperator;
import org.logicng.formulas.Not;
import org.logicng.formulas.PBConstraint;

import java.io.BufferedWriter;
import java.io.File;
import java.io.FileNotFoundException;
import java.io.FileOutputStream;
import java.io.IOException;
import java.io.OutputStreamWriter;
import java.nio.charset.StandardCharsets;
import java.util.HashMap;
import java.util.Map;

/**
 * A dot file writer for a formula.  Writes the internal data structure of the formula to a dot file.
 * @version 1.1
 * @since 1.0
 */
public final class FormulaDotFileWriter {

  /**
   * Private constructor.
   */
  private FormulaDotFileWriter() {
    // Intentionally left empty.
  }

  /**
   * Writes a given formula's internal data structure as a dot file.
   * @param fileName      the file name of the dot file to write
   * @param formula       the formula
   * @param alignLiterals indicates whether all literals should be aligned at the same vertical level
   * @throws IOException if there was a problem writing the file
   */
  public static void write(final String fileName, final Formula formula, boolean alignLiterals) throws IOException {
    write(new File(fileName.endsWith(".dot") ? fileName : fileName + ".dot"), formula, alignLiterals);
  }

  /**
   * Writes a given formula's internal data structure as a dot file.
   * @param file          the file of the dot file to write
   * @param formula       the formula
   * @param alignLiterals indicates whether all literals should be aligned at the same vertical level
   * @throws IOException if there was a problem writing the file
   */
  public static void write(final File file, final Formula formula, boolean alignLiterals) throws IOException {
<<<<<<< HEAD
    final StringBuilder sb = new StringBuilder("digraph G {\n");
    final Map<Formula, Integer> ids = new HashMap<Formula, Integer>();
=======
    final StringBuilder sb = new StringBuilder(String.format("digraph G {%n"));
    final Map<Formula, Integer> ids = new HashMap<>();
>>>>>>> 5017ba1e
    if (alignLiterals && !formula.literals().isEmpty())
      sb.append(String.format("{ rank = same;%n"));
    int id = 0;
    for (final Literal lit : formula.literals()) {
      ids.put(lit, id);
      sb.append("  id").append(id).append(" [shape=box, label=\"").
              append(lit.phase() ? lit.name() : "¬" + lit.name()).append(String.format("\"];%n"));
      id++;
    }
    if (alignLiterals && !formula.literals().isEmpty())
      sb.append(String.format("}%n"));
    generateDotString(formula, sb, ids);
<<<<<<< HEAD
    sb.append("}\n");
    BufferedWriter writer = new BufferedWriter(new OutputStreamWriter(new FileOutputStream(file), Charset.forName("UTF-8")));
    try {
=======
    sb.append(String.format("}%n"));
    try (BufferedWriter writer = new BufferedWriter(new OutputStreamWriter(new FileOutputStream(file), StandardCharsets.UTF_8))) {
>>>>>>> 5017ba1e
      writer.append(sb);
    } finally {
      writer.close();
    }
  }

  /**
   * Generates the dot string for a formula
   * @param formula the formula
   * @param sb      the current string builder
   * @param ids     the current ID mapping
   */
  private static void generateDotString(final Formula formula, final StringBuilder sb, final Map<Formula, Integer> ids) {
    switch (formula.type()) {
      case FALSE:
        sb.append(String.format("  false;%n"));
        break;
      case TRUE:
        sb.append(String.format("  true;%n"));
        break;
      case LITERAL:
        break;
      case PBC:
        final int id = ids.size();
        ids.put(formula, id);
        sb.append("  id").append(id).append(" [label=\"").append(formula.toString()).append(String.format("\"];%n"));
        for (final Formula operand : ((PBConstraint) formula).operands())
          sb.append("  id").append(id).append(" -> id").append(ids.get(operand)).append(String.format(";%n"));
        break;
      case NOT:
        generateNotDotString((Not) formula, sb, ids);
        break;
      case IMPL:
        generateBinaryDotString((BinaryOperator) formula, sb, ids, "⇒", true);
        break;
      case EQUIV:
        generateBinaryDotString((BinaryOperator) formula, sb, ids, "⇔", true);
        break;
      case AND:
        generateNaryDotString((NAryOperator) formula, sb, ids, "∧");
        break;
      case OR:
        generateNaryDotString((NAryOperator) formula, sb, ids, "∨");
        break;
      default:
        throw new IllegalArgumentException("Cannot write the formula type " + formula.type());
    }

  }

  private static void generateNotDotString(final Not not, final StringBuilder sb, final Map<Formula, Integer> ids) {
    int id;
    if (!ids.containsKey(not.operand()))
      generateDotString(not.operand(), sb, ids);
    id = ids.size();
    ids.put(not, id);
    sb.append("  id").append(id).append(String.format(" [label=\"¬\"];%n"));
    sb.append("  id").append(id).append(" -> id").append(ids.get(not.operand())).append(String.format(";%n"));
  }

  private static void generateBinaryDotString(final BinaryOperator formula, final StringBuilder sb,
                                              final Map<Formula, Integer> ids, String op, boolean directions) {
    if (!ids.containsKey(formula.left()))
      generateDotString(formula.left(), sb, ids);
    if (!ids.containsKey(formula.right()))
      generateDotString(formula.right(), sb, ids);
    final int id = ids.size();
    ids.put(formula, id);
    sb.append("  id").append(id).append(" [label=\"").append(op).append(String.format("\"];%n"));
    sb.append("  id").append(id).append(" -> id").append(ids.get(formula.left()));
    sb.append(directions ? String.format(" [label=\"l\"];%n") : String.format(";%n"));
    sb.append("  id").append(id).append(" -> id").append(ids.get(formula.right()));
    sb.append(directions ? String.format(" [label=\"r\"];%n") : String.format(";%n"));
  }

  private static void generateNaryDotString(final NAryOperator formula, final StringBuilder sb,
                                            final Map<Formula, Integer> ids, final String op) {
    for (final Formula operand : formula)
      if (!ids.containsKey(operand))
        generateDotString(operand, sb, ids);
    final int id = ids.size();
    ids.put(formula, id);
    sb.append("  id").append(id).append(" [label=\"").append(op).append(String.format("\"];%n"));
    for (final Formula operand : formula)
      sb.append("  id").append(id).append(" -> id").append(ids.get(operand)).append(String.format(";%n"));
  }
}<|MERGE_RESOLUTION|>--- conflicted
+++ resolved
@@ -41,7 +41,7 @@
 import java.io.FileOutputStream;
 import java.io.IOException;
 import java.io.OutputStreamWriter;
-import java.nio.charset.StandardCharsets;
+import java.nio.charset.Charset;
 import java.util.HashMap;
 import java.util.Map;
 
@@ -78,13 +78,8 @@
    * @throws IOException if there was a problem writing the file
    */
   public static void write(final File file, final Formula formula, boolean alignLiterals) throws IOException {
-<<<<<<< HEAD
-    final StringBuilder sb = new StringBuilder("digraph G {\n");
+    final StringBuilder sb = new StringBuilder(String.format("digraph G {%n"));
     final Map<Formula, Integer> ids = new HashMap<Formula, Integer>();
-=======
-    final StringBuilder sb = new StringBuilder(String.format("digraph G {%n"));
-    final Map<Formula, Integer> ids = new HashMap<>();
->>>>>>> 5017ba1e
     if (alignLiterals && !formula.literals().isEmpty())
       sb.append(String.format("{ rank = same;%n"));
     int id = 0;
@@ -97,14 +92,9 @@
     if (alignLiterals && !formula.literals().isEmpty())
       sb.append(String.format("}%n"));
     generateDotString(formula, sb, ids);
-<<<<<<< HEAD
-    sb.append("}\n");
+    sb.append(String.format("}%n"));
     BufferedWriter writer = new BufferedWriter(new OutputStreamWriter(new FileOutputStream(file), Charset.forName("UTF-8")));
     try {
-=======
-    sb.append(String.format("}%n"));
-    try (BufferedWriter writer = new BufferedWriter(new OutputStreamWriter(new FileOutputStream(file), StandardCharsets.UTF_8))) {
->>>>>>> 5017ba1e
       writer.append(sb);
     } finally {
       writer.close();
