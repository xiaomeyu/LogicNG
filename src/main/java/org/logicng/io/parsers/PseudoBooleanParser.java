--- conflicted
+++ resolved
@@ -28,17 +28,8 @@
 
 package org.logicng.io.parsers;
 
-<<<<<<< HEAD
-import org.antlr.v4.runtime.ANTLRInputStream;
-import org.antlr.v4.runtime.BailErrorStrategy;
-=======
->>>>>>> 976c57f3
 import org.antlr.v4.runtime.CommonTokenStream;
 import org.logicng.formulas.FormulaFactory;
-
-import java.io.ByteArrayInputStream;
-import java.io.IOException;
-import java.io.InputStream;
 
 /**
  * A parser for pseudo Boolean formulas.
@@ -80,49 +71,9 @@
    */
   public PseudoBooleanParser(final FormulaFactory f) {
     super(f);
-<<<<<<< HEAD
-    ANTLRInputStream input = new ANTLRInputStream();
-    this.lexer = new PseudoBooleanLexer(input);
-    CommonTokenStream tokens = new CommonTokenStream(this.lexer);
-    this.parser = new LogicNGPseudoBooleanParser(tokens);
-    this.parser.setFormulaFactory(f);
-    this.lexer.removeErrorListeners();
-    this.parser.removeErrorListeners();
-    this.parser.setErrorHandler(new BailErrorStrategy());
-  }
-
-  /**
-   * Parses and returns a given input stream.
-   * @param inputStream an input stream
-   * @return the {@link Formula} representation of this stream
-   * @throws ParserException if there was a problem with the input stream
-   */
-  public Formula parse(InputStream inputStream) throws ParserException {
-    try {
-      ANTLRInputStream input = new ANTLRInputStream(inputStream);
-      this.lexer.setInputStream(input);
-      CommonTokenStream tokens = new CommonTokenStream(this.lexer);
-      this.parser.setInputStream(tokens);
-      return this.parser.formula().f;
-    } catch (IOException e) {
-      throw new ParserException("IO exception when parsing the formula", e);
-    } catch (ParseCancellationException e) {
-      throw new ParserException("Parse cancellation exception when parsing the formula", e);
-    } catch (LexerException e) {
-      throw new ParserException("Lexer exception when parsing the formula.", e);
-    }
-=======
     final PseudoBooleanLexer lexer = new PseudoBooleanLexer(null);
     final CommonTokenStream tokens = new CommonTokenStream(lexer);
     final ParserWithFormula parser = new LogicNGPseudoBooleanParser(tokens);
     setLexerAndParser(lexer, parser);
->>>>>>> 976c57f3
-  }
-
-  @Override
-  public Formula parse(final String in) throws ParserException {
-    if (in == null)
-      return factory().verum();
-    return this.parse(new ByteArrayInputStream(in.getBytes()));
   }
 }