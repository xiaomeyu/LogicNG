///////////////////////////////////////////////////////////////////////////
//                   __                _      _   ________               //
//                  / /   ____  ____ _(_)____/ | / / ____/               //
//                 / /   / __ \/ __ `/ / ___/  |/ / / __                 //
//                / /___/ /_/ / /_/ / / /__/ /|  / /_/ /                 //
//               /_____/\____/\__, /_/\___/_/ |_/\____/                  //
//                           /____/                                      //
//                                                                       //
//               The Next Generation Logic Library                       //
//                                                                       //
///////////////////////////////////////////////////////////////////////////
//                                                                       //
//  Copyright 2015-2018 Christoph Zengler                                //
//                                                                       //
//  Licensed under the Apache License, Version 2.0 (the "License");      //
//  you may not use this file except in compliance with the License.     //
//  You may obtain a copy of the License at                              //
//                                                                       //
//  http://www.apache.org/licenses/LICENSE-2.0                           //
//                                                                       //
//  Unless required by applicable law or agreed to in writing, software  //
//  distributed under the License is distributed on an "AS IS" BASIS,    //
//  WITHOUT WARRANTIES OR CONDITIONS OF ANY KIND, either express or      //
//  implied.  See the License for the specific language governing        //
//  permissions and limitations under the License.                       //
//                                                                       //
///////////////////////////////////////////////////////////////////////////

package org.logicng.io.readers;

import org.logicng.formulas.Formula;
import org.logicng.formulas.FormulaFactory;
import org.logicng.formulas.Literal;

import java.io.BufferedReader;
import java.io.File;
import java.io.FileReader;
import java.io.IOException;
import java.util.ArrayList;
import java.util.LinkedHashSet;
import java.util.List;

/**
 * A reader for DIMACS CNF files.
 * <p>
 * This reader reads all the clauses and variables - independent of the numbers given in the prefix. Also it assumes
 * that every clause is in its own line and ends with '0'.  Comments are only allowed if the lines start with 'c'.  No
 * C style comments are supported (yes, we have actually seen these in DIMACS files).
 * @version 1.3
 * @since 1.2
 */
public final class DimacsReader {

  /**
   * Private constructor.
   */
  private DimacsReader() {
    // Intentionally left empty.
  }

  /**
   * Reads a given DIMACS CNF file and returns the contained clauses as a list of formulas.
   * @param file the file
   * @param f    the formula factory
   * @return the list of formulas (clauses)
   * @throws IOException if there was a problem reading the file
   */
  public static List<Formula> readCNF(final File file, final FormulaFactory f) throws IOException {
    return readCNF(file, f, "v");
  }

  /**
   * Reads a given DIMACS CNF file and returns the contained clauses as a list of formulas.
   * @param file   the file
   * @param f      the formula factory
   * @param prefix the prefix for the variable names
   * @return the list of formulas (clauses)
   * @throws IOException if there was a problem reading the file
   */
  public static List<Formula> readCNF(final File file, final FormulaFactory f, final String prefix) throws IOException {
<<<<<<< HEAD
    List<Formula> result = new ArrayList<Formula>();
    final BufferedReader br = new BufferedReader(new FileReader(file));
    try {
=======
    final List<Formula> result = new ArrayList<>();
    try (final BufferedReader br = new BufferedReader(new FileReader(file))) {
>>>>>>> 976c57f3
      while (br.ready()) {
        final String line = br.readLine();
        if (!line.startsWith("c") && !line.startsWith("p") && !line.trim().isEmpty()) {
          final String[] split = line.split("\\s+");
          if (!"0".equals(split[split.length - 1].trim()))
            throw new IllegalArgumentException("Line " + line + " did not end with 0.");
<<<<<<< HEAD
          LinkedHashSet<Literal> vars = new LinkedHashSet<Literal>(split.length - 1);
=======
          final LinkedHashSet<Literal> vars = new LinkedHashSet<>(split.length - 1);
>>>>>>> 976c57f3
          for (int i = 0; i < split.length - 1; i++) {
            final String lit = split[i].trim();
            if (!lit.isEmpty()) {
              if (lit.startsWith("-"))
                vars.add(f.literal(prefix + split[i].trim().substring(1), false));
              else
                vars.add(f.variable(prefix + split[i].trim()));
            }
          }
          result.add(f.or(vars));
        }
      }
    } finally {
      br.close();
    }
    return result;
  }


  /**
   * Reads a given DIMACS CNF file and returns the contained clauses as a list of formulas.
   * @param fileName the file name
   * @param f        the formula factory
   * @return the list of formulas (clauses)
   * @throws IOException if there was a problem reading the file
   */
  public static List<Formula> readCNF(final String fileName, final FormulaFactory f) throws IOException {
    return readCNF(new File(fileName), f, "v");
  }

  /**
   * Reads a given DIMACS CNF file and returns the contained clauses as a list of formulas.
   * @param fileName the file name
   * @param f        the formula factory
   * @param prefix   the prefix for the variable names
   * @return the list of formulas (clauses)
   * @throws IOException if there was a problem reading the file
   */
  public static List<Formula> readCNF(final String fileName, final FormulaFactory f, final String prefix) throws IOException {
    return readCNF(new File(fileName), f, prefix);
  }


}<|MERGE_RESOLUTION|>--- conflicted
+++ resolved
@@ -51,93 +51,84 @@
  */
 public final class DimacsReader {
 
-  /**
-   * Private constructor.
-   */
-  private DimacsReader() {
-    // Intentionally left empty.
-  }
+    /**
+     * Private constructor.
+     */
+    private DimacsReader() {
+        // Intentionally left empty.
+    }
 
-  /**
-   * Reads a given DIMACS CNF file and returns the contained clauses as a list of formulas.
-   * @param file the file
-   * @param f    the formula factory
-   * @return the list of formulas (clauses)
-   * @throws IOException if there was a problem reading the file
-   */
-  public static List<Formula> readCNF(final File file, final FormulaFactory f) throws IOException {
-    return readCNF(file, f, "v");
-  }
+    /**
+     * Reads a given DIMACS CNF file and returns the contained clauses as a list of formulas.
+     * @param file the file
+     * @param f    the formula factory
+     * @return the list of formulas (clauses)
+     * @throws IOException if there was a problem reading the file
+     */
+    public static List<Formula> readCNF(final File file, final FormulaFactory f) throws IOException {
+        return readCNF(file, f, "v");
+    }
 
-  /**
-   * Reads a given DIMACS CNF file and returns the contained clauses as a list of formulas.
-   * @param file   the file
-   * @param f      the formula factory
-   * @param prefix the prefix for the variable names
-   * @return the list of formulas (clauses)
-   * @throws IOException if there was a problem reading the file
-   */
-  public static List<Formula> readCNF(final File file, final FormulaFactory f, final String prefix) throws IOException {
-<<<<<<< HEAD
-    List<Formula> result = new ArrayList<Formula>();
-    final BufferedReader br = new BufferedReader(new FileReader(file));
-    try {
-=======
-    final List<Formula> result = new ArrayList<>();
-    try (final BufferedReader br = new BufferedReader(new FileReader(file))) {
->>>>>>> 976c57f3
-      while (br.ready()) {
-        final String line = br.readLine();
-        if (!line.startsWith("c") && !line.startsWith("p") && !line.trim().isEmpty()) {
-          final String[] split = line.split("\\s+");
-          if (!"0".equals(split[split.length - 1].trim()))
-            throw new IllegalArgumentException("Line " + line + " did not end with 0.");
-<<<<<<< HEAD
-          LinkedHashSet<Literal> vars = new LinkedHashSet<Literal>(split.length - 1);
-=======
-          final LinkedHashSet<Literal> vars = new LinkedHashSet<>(split.length - 1);
->>>>>>> 976c57f3
-          for (int i = 0; i < split.length - 1; i++) {
-            final String lit = split[i].trim();
-            if (!lit.isEmpty()) {
-              if (lit.startsWith("-"))
-                vars.add(f.literal(prefix + split[i].trim().substring(1), false));
-              else
-                vars.add(f.variable(prefix + split[i].trim()));
+    /**
+     * Reads a given DIMACS CNF file and returns the contained clauses as a list of formulas.
+     * @param file   the file
+     * @param f      the formula factory
+     * @param prefix the prefix for the variable names
+     * @return the list of formulas (clauses)
+     * @throws IOException if there was a problem reading the file
+     */
+    public static List<Formula> readCNF(final File file, final FormulaFactory f, final String prefix) throws IOException {
+        final List<Formula> result = new ArrayList<Formula>();
+        final BufferedReader br = new BufferedReader(new FileReader(file));
+        try {
+            while (br.ready()) {
+                final String line = br.readLine();
+                if (!line.startsWith("c") && !line.startsWith("p") && !line.trim().isEmpty()) {
+                    final String[] split = line.split("\\s+");
+                    if (!"0".equals(split[split.length - 1].trim()))
+                        throw new IllegalArgumentException("Line " + line + " did not end with 0.");
+                    final LinkedHashSet<Literal> vars = new LinkedHashSet<Literal>(split.length - 1);
+                    for (int i = 0; i < split.length - 1; i++) {
+                        final String lit = split[i].trim();
+                        if (!lit.isEmpty()) {
+                            if (lit.startsWith("-"))
+                                vars.add(f.literal(prefix + split[i].trim().substring(1), false));
+                            else
+                                vars.add(f.variable(prefix + split[i].trim()));
+                        }
+                    }
+                    result.add(f.or(vars));
+                }
             }
-          }
-          result.add(f.or(vars));
+        } finally {
+            br.close();
         }
-      }
-    } finally {
-      br.close();
+        return result;
     }
-    return result;
-  }
 
 
-  /**
-   * Reads a given DIMACS CNF file and returns the contained clauses as a list of formulas.
-   * @param fileName the file name
-   * @param f        the formula factory
-   * @return the list of formulas (clauses)
-   * @throws IOException if there was a problem reading the file
-   */
-  public static List<Formula> readCNF(final String fileName, final FormulaFactory f) throws IOException {
-    return readCNF(new File(fileName), f, "v");
-  }
+    /**
+     * Reads a given DIMACS CNF file and returns the contained clauses as a list of formulas.
+     * @param fileName the file name
+     * @param f        the formula factory
+     * @return the list of formulas (clauses)
+     * @throws IOException if there was a problem reading the file
+     */
+    public static List<Formula> readCNF(final String fileName, final FormulaFactory f) throws IOException {
+        return readCNF(new File(fileName), f, "v");
+    }
 
-  /**
-   * Reads a given DIMACS CNF file and returns the contained clauses as a list of formulas.
-   * @param fileName the file name
-   * @param f        the formula factory
-   * @param prefix   the prefix for the variable names
-   * @return the list of formulas (clauses)
-   * @throws IOException if there was a problem reading the file
-   */
-  public static List<Formula> readCNF(final String fileName, final FormulaFactory f, final String prefix) throws IOException {
-    return readCNF(new File(fileName), f, prefix);
-  }
+    /**
+     * Reads a given DIMACS CNF file and returns the contained clauses as a list of formulas.
+     * @param fileName the file name
+     * @param f        the formula factory
+     * @param prefix   the prefix for the variable names
+     * @return the list of formulas (clauses)
+     * @throws IOException if there was a problem reading the file
+     */
+    public static List<Formula> readCNF(final String fileName, final FormulaFactory f, final String prefix) throws IOException {
+        return readCNF(new File(fileName), f, prefix);
+    }
 
 
 }