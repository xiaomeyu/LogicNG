///////////////////////////////////////////////////////////////////////////
//                   __                _      _   ________               //
//                  / /   ____  ____ _(_)____/ | / / ____/               //
//                 / /   / __ \/ __ `/ / ___/  |/ / / __                 //
//                / /___/ /_/ / /_/ / / /__/ /|  / /_/ /                 //
//               /_____/\____/\__, /_/\___/_/ |_/\____/                  //
//                           /____/                                      //
//                                                                       //
//               The Next Generation Logic Library                       //
//                                                                       //
///////////////////////////////////////////////////////////////////////////
//                                                                       //
//  Copyright 2015-2018 Christoph Zengler                                //
//                                                                       //
//  Licensed under the Apache License, Version 2.0 (the "License");      //
//  you may not use this file except in compliance with the License.     //
//  You may obtain a copy of the License at                              //
//                                                                       //
//  http://www.apache.org/licenses/LICENSE-2.0                           //
//                                                                       //
//  Unless required by applicable law or agreed to in writing, software  //
//  distributed under the License is distributed on an "AS IS" BASIS,    //
//  WITHOUT WARRANTIES OR CONDITIONS OF ANY KIND, either express or      //
//  implied.  See the License for the specific language governing        //
//  permissions and limitations under the License.                       //
//                                                                       //
///////////////////////////////////////////////////////////////////////////

package org.logicng.graphs.io;

import org.logicng.graphs.datastructures.Graph;
import org.logicng.graphs.datastructures.Node;

import java.io.BufferedWriter;
import java.io.File;
import java.io.FileOutputStream;
import java.io.IOException;
import java.io.OutputStreamWriter;
import java.nio.charset.StandardCharsets;
import java.util.LinkedHashSet;
import java.util.Set;

/**
 * A dot file writer for a graph.  Writes the internal data structure of the formula to a dot file.
 * @version 1.2
 * @since 1.2
 */
public class GraphDotFileWriter {

  /**
   * Private constructor.
   */
  private GraphDotFileWriter() {
    // Intentionally left empty.
  }

  /**
   * Writes a given formula's internal data structure as a dimacs file.
   * @param fileName the file name of the dimacs file to write
   * @param graph    the graph
   * @param <T>      the type of the graph content
   * @throws IOException if there was a problem writing the file
   */
  public static <T> void write(final String fileName, final Graph<T> graph) throws IOException {
    write(new File(fileName.endsWith(".dot") ? fileName : fileName + ".dot"), graph);
  }

  /**
   * Writes a given graph's internal data structure as a dot file.
   * @param file  the file of the dot file to write
   * @param graph the graph
   * @param <T>   the type of the graph content
   * @throws IOException if there was a problem writing the file
   */
  public static <T> void write(final File file, final Graph<T> graph) throws IOException {
    final StringBuilder sb = new StringBuilder(String.format("strict graph {%n"));

    Set<Node<T>> doneNodes = new LinkedHashSet<Node<T>>();
    for (Node<T> d : graph.nodes()) {
      for (Node<T> n : d.neighbours())
        if (!doneNodes.contains(n))
          sb.append("  ").append(d.content()).append(" -- ").append(n.content()).append(System.lineSeparator());
      doneNodes.add(d);
    }
    for (Node<T> d : graph.nodes()) {
      if (d.neighbours().isEmpty()) {
        sb.append("  ").append(d.content()).append(System.lineSeparator());
      }
    }
    sb.append("}");
<<<<<<< HEAD
    BufferedWriter writer = new BufferedWriter(new OutputStreamWriter(new FileOutputStream(file), Charset.forName("UTF-8")));
    try {
=======

    try (BufferedWriter writer = new BufferedWriter(new OutputStreamWriter(new FileOutputStream(file), StandardCharsets.UTF_8))) {
>>>>>>> 5017ba1e
      writer.append(sb);
      writer.flush();
    } finally {
      writer.close();
    }
  }
}<|MERGE_RESOLUTION|>--- conflicted
+++ resolved
@@ -36,7 +36,7 @@
 import java.io.FileOutputStream;
 import java.io.IOException;
 import java.io.OutputStreamWriter;
-import java.nio.charset.StandardCharsets;
+import java.nio.charset.Charset;
 import java.util.LinkedHashSet;
 import java.util.Set;
 
@@ -79,22 +79,17 @@
     for (Node<T> d : graph.nodes()) {
       for (Node<T> n : d.neighbours())
         if (!doneNodes.contains(n))
-          sb.append("  ").append(d.content()).append(" -- ").append(n.content()).append(System.lineSeparator());
+          sb.append("  ").append(d.content()).append(" -- ").append(n.content()).append(String.format("%n"));
       doneNodes.add(d);
     }
     for (Node<T> d : graph.nodes()) {
       if (d.neighbours().isEmpty()) {
-        sb.append("  ").append(d.content()).append(System.lineSeparator());
+        sb.append("  ").append(d.content()).append(String.format("%n"));
       }
     }
     sb.append("}");
-<<<<<<< HEAD
     BufferedWriter writer = new BufferedWriter(new OutputStreamWriter(new FileOutputStream(file), Charset.forName("UTF-8")));
     try {
-=======
-
-    try (BufferedWriter writer = new BufferedWriter(new OutputStreamWriter(new FileOutputStream(file), StandardCharsets.UTF_8))) {
->>>>>>> 5017ba1e
       writer.append(sb);
       writer.flush();
     } finally {
