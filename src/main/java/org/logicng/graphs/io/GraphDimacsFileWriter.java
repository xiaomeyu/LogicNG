--- conflicted
+++ resolved
@@ -37,7 +37,7 @@
 import java.io.FileOutputStream;
 import java.io.IOException;
 import java.io.OutputStreamWriter;
-import java.nio.charset.StandardCharsets;
+import java.nio.charset.Charset;
 import java.util.LinkedHashMap;
 import java.util.LinkedHashSet;
 import java.util.Map;
@@ -84,24 +84,19 @@
       }
       doneNodes.add(d);
     }
-    sb.append(node2id.size()).append(" ").append(edges.size()).append(System.lineSeparator());
+    sb.append(node2id.size()).append(" ").append(edges.size()).append(String.format("%n"));
 
     for (Pair<Node<T>, Node<T>> edge : edges) {
-      sb.append("e ").append(node2id.get(edge.first())).append(" ").append(node2id.get(edge.second())).append(System.lineSeparator());
+      sb.append("e ").append(node2id.get(edge.first())).append(" ").append(node2id.get(edge.second())).append(String.format("%n"));
     }
 
-<<<<<<< HEAD
     BufferedWriter writer = new BufferedWriter(new OutputStreamWriter(new FileOutputStream(file), Charset.forName("UTF-8")));
     try {
-=======
-    try (BufferedWriter writer = new BufferedWriter(new OutputStreamWriter(new FileOutputStream(file), StandardCharsets.UTF_8))) {
->>>>>>> 5017ba1e
       writer.append(sb);
       writer.flush();
     } finally {
       writer.close();
     }
-
     if (writeMapping) {
       String mappingFileName = (fileName.endsWith(".col") ? fileName.substring(0, fileName.length() - 4) : fileName) + ".map";
       writeMapping(new File(mappingFileName), node2id);
@@ -111,14 +106,10 @@
   private static <T> void writeMapping(File mappingFile, Map<Node<T>, Long> node2id) throws IOException {
     StringBuilder sb = new StringBuilder();
     for (Map.Entry<Node<T>, Long> entry : node2id.entrySet()) {
-      sb.append(entry.getKey().content()).append(";").append(entry.getValue()).append(System.lineSeparator());
+      sb.append(entry.getKey().content()).append(";").append(entry.getValue()).append(String.format("%n"));
     }
-<<<<<<< HEAD
     BufferedWriter writer = new BufferedWriter(new OutputStreamWriter(new FileOutputStream(mappingFile), Charset.forName("UTF-8")));
     try {
-=======
-    try (BufferedWriter writer = new BufferedWriter(new OutputStreamWriter(new FileOutputStream(mappingFile), StandardCharsets.UTF_8))) {
->>>>>>> 5017ba1e
       writer.append(sb);
       writer.flush();
     } finally {
