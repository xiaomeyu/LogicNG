--- conflicted
+++ resolved
@@ -59,11 +59,8 @@
 import java.util.ArrayList;
 import java.util.Arrays;
 import java.util.Collection;
-<<<<<<< HEAD
 import java.util.Collections;
-=======
 import java.util.HashMap;
->>>>>>> 91e2a94b
 import java.util.LinkedHashSet;
 import java.util.LinkedList;
 import java.util.List;
@@ -437,7 +434,7 @@
   }
 
   @Override
-  public UNSATCore unsatCore() {
+  public UNSATCore<Proposition> unsatCore() {
     if (!this.config.proofGeneration())
       throw new IllegalStateException("Cannot generate an unsat core if proof generation is not turned on");
     if (this.result != FALSE)
@@ -466,10 +463,10 @@
     final LinkedHashSet<Proposition> propositions = new LinkedHashSet<>();
     for (LNGIntVector vector : result.unsatCore())
       propositions.add(clause2proposition.get(getFormulaForVector(vector)));
-    return new UNSATCore(new ArrayList<>(propositions), false);
-  }
-
-  private UNSATCore handleTrivialCase() {
+    return new UNSATCore<>(new ArrayList<>(propositions), false);
+  }
+
+  private UNSATCore<Proposition> handleTrivialCase() {
     final LNGVector<MiniSatStyleSolver.ProofInformation> clauses = this.underlyingSolver().pgOriginalClauses();
     for (int i = 0; i < clauses.size(); i++)
       for (int j = i + 1; j < clauses.size(); j++) {
@@ -478,7 +475,7 @@
           LinkedHashSet<Proposition> propositions = new LinkedHashSet<>();
           propositions.add(clauses.get(i).proposition());
           propositions.add(clauses.get(j).proposition());
-          return new UNSATCore(new ArrayList<>(propositions), false);
+          return new UNSATCore<>(new ArrayList<>(propositions), false);
         }
       }
     throw new IllegalStateException("Should be a trivial unsat core, but did not found one.");
