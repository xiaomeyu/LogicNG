///////////////////////////////////////////////////////////////////////////
//                   __                _      _   ________               //
//                  / /   ____  ____ _(_)____/ | / / ____/               //
//                 / /   / __ \/ __ `/ / ___/  |/ / / __                 //
//                / /___/ /_/ / /_/ / / /__/ /|  / /_/ /                 //
//               /_____/\____/\__, /_/\___/_/ |_/\____/                  //
//                           /____/                                      //
//                                                                       //
//               The Next Generation Logic Library                       //
//                                                                       //
///////////////////////////////////////////////////////////////////////////
//                                                                       //
//  Copyright 2015-2018 Christoph Zengler                                //
//                                                                       //
//  Licensed under the Apache License, Version 2.0 (the "License");      //
//  you may not use this file except in compliance with the License.     //
//  You may obtain a copy of the License at                              //
//                                                                       //
//  http://www.apache.org/licenses/LICENSE-2.0                           //
//                                                                       //
//  Unless required by applicable law or agreed to in writing, software  //
//  distributed under the License is distributed on an "AS IS" BASIS,    //
//  WITHOUT WARRANTIES OR CONDITIONS OF ANY KIND, either express or      //
//  implied.  See the License for the specific language governing        //
//  permissions and limitations under the License.                       //
//                                                                       //
///////////////////////////////////////////////////////////////////////////

package org.logicng.formulas;

import org.junit.Assert;
import org.junit.Test;
import org.logicng.configurations.Configuration;
import org.logicng.configurations.ConfigurationType;
import org.logicng.io.parsers.ParserException;
import org.logicng.io.parsers.PropositionalParser;
import org.logicng.solvers.maxsat.algorithms.MaxSATConfig;
import org.logicng.solvers.sat.GlucoseConfig;
import org.logicng.solvers.sat.MiniSatConfig;

import java.util.ArrayList;
import java.util.List;

import static org.assertj.core.api.Assertions.assertThat;

/**
 * Test some basic formula factory functionality.
 * @version 1.1
 * @since 1.0
 */
public class FormulaFactoryTest {

  @Test
  public void testConstant() {
    final FormulaFactory f = new FormulaFactory();
    Assert.assertEquals(f.verum(), f.constant(true));
    Assert.assertEquals(f.falsum(), f.constant(false));
  }

  @Test
  public void testToString() {
    final FormulaFactory f = new FormulaFactory("MyFormulaFactory");
    f.variable("a");
    f.literal("b", false);
    f.and(f.variable("a"), f.literal("b", false));
    f.or(f.variable("a"), f.literal("b", false), f.variable("x"), f.implication(f.variable("a"), f.variable("x")));
    final String expected = String.format("Name:              MyFormulaFactory%n" +
            "Positive Literals: 3%n" +
            "Negative Literals: 3%n" +
            "Negations:         1%n" +
            "Implications:      1%n" +
            "Equivalences:      0%n" +
            "Conjunctions (2):  1%n" +
            "Conjunctions (3):  0%n" +
            "Conjunctions (4):  0%n" +
            "Conjunctions (>4): 0%n" +
            "Disjunctions (2):  0%n" +
            "Disjunctions (3):  0%n" +
            "Disjunctions (4):  1%n" +
            "Disjunctions (>4): 0%n" +
            "Pseudo Booleans:   0%n");
    Assert.assertEquals(expected, f.toString());
  }

  @Test
  public void testDefaultName() {
    final FormulaFactory f = new FormulaFactory();
    Assert.assertEquals("", f.name());
  }

  @Test
  public void testConfigurations() {
    final FormulaFactory f = new FormulaFactory();
    final Configuration configMaxSat = new MaxSATConfig.Builder().build();
    final Configuration configMiniSat = new MiniSatConfig.Builder().build();
    final Configuration configGlucose = new GlucoseConfig.Builder().build();
    f.putConfiguration(configMaxSat);
    f.putConfiguration(configMiniSat);
    f.putConfiguration(configGlucose);
    Assert.assertEquals(configMaxSat, f.configurationFor(ConfigurationType.MAXSAT));
    Assert.assertEquals(configMiniSat, f.configurationFor(ConfigurationType.MINISAT));
    Assert.assertEquals(configGlucose, f.configurationFor(ConfigurationType.GLUCOSE));
    Assert.assertNull(f.configurationFor(ConfigurationType.CLEANELING));
  }

  @Test
  public void testGeneratedVariables() {
    FormulaFactory f = new FormulaFactory();
    Variable ccVar = f.newCCVariable();
    Variable cnfVar = f.newCNFVariable();
    Variable pbVar = f.newPBVariable();
    Variable var = f.variable("x");
    Assert.assertTrue(f.isGeneratedVariable(ccVar));
    Assert.assertTrue(f.isGeneratedVariable(cnfVar));
    Assert.assertTrue(f.isGeneratedVariable(pbVar));
    Assert.assertFalse(f.isGeneratedVariable(var));
    Assert.assertEquals("@RESERVED_CC_0", ccVar.name());
    Assert.assertEquals("@RESERVED_PB_0", pbVar.name());
    Assert.assertEquals("@RESERVED_CNF_0", cnfVar.name());

    f = new FormulaFactory("f");
    ccVar = f.newCCVariable();
    cnfVar = f.newCNFVariable();
    pbVar = f.newPBVariable();
    var = f.variable("x");
    Assert.assertTrue(f.isGeneratedVariable(ccVar));
    Assert.assertTrue(f.isGeneratedVariable(cnfVar));
    Assert.assertTrue(f.isGeneratedVariable(pbVar));
    Assert.assertFalse(f.isGeneratedVariable(var));
    Assert.assertEquals("@RESERVED_CC_f_0", ccVar.name());
    Assert.assertEquals("@RESERVED_PB_f_0", pbVar.name());
    Assert.assertEquals("@RESERVED_CNF_f_0", cnfVar.name());
  }

  @Test
  public void testCNF() {
    FormulaFactory f = new FormulaFactory();
    Variable a = f.variable("A");
    Variable b = f.variable("B");
    Variable c = f.variable("C");
    Variable d = f.variable("D");
    Formula clause1 = f.or(a, b);
    Formula clause2 = f.or(c, d.negate());
    Formula nClause1 = f.implication(a, c);

    List<Formula> clauses = new ArrayList<Formula>();
    clauses.add(clause1);
    clauses.add(clause2);

    List<Formula> nClauses = new ArrayList<Formula>();
    nClauses.add(clause1);
    nClauses.add(clause2);
    nClauses.add(nClause1);

    Formula cnf = f.cnf(clauses);
    Formula nCnf = f.cnf(nClauses);
    Assert.assertEquals(cnf, cnf.cnf());
    Assert.assertNotEquals(nCnf, nCnf.cnf());
  }

  @Test
  public void testImportFormula() throws ParserException {
    final FormulaFactory f = new FormulaFactory("Factory F");
    final FormulaFactory g = new FormulaFactory("Factory G");
    final PropositionalParser pf = new PropositionalParser(f);
    final String formula = "x1 & x2 & ~x3 => (x4 | (x5 <=> ~x1))";
    final Formula ff = pf.parse(formula);
    final Formula fg = g.importFormula(ff);
    assertThat(fg).isEqualTo(ff);
    assertThat(ff.factory()).isSameAs(f);
    assertThat(fg.factory()).isSameAs(g);
<<<<<<< HEAD
=======
    assertThat(f.statistics()).isEqualToComparingOnlyGivenFields(g.statistics(), "positiveLiterals",
            "negativeLiterals", "negations", "implications", "equivalences", "conjunctions2", "conjunctions3",
            "conjunctions4", "conjunctionsN", "disjunctions2", "disjunctions3", "disjunctions4");
>>>>>>> 5017ba1e
    for (Literal litF : ff.literals()) {
      assertThat(litF.factory()).isSameAs(f);
    }
    for (Literal litG : fg.literals()) {
      assertThat(litG.factory()).isSameAs(g);
    }
  }
}<|MERGE_RESOLUTION|>--- conflicted
+++ resolved
@@ -169,12 +169,6 @@
     assertThat(fg).isEqualTo(ff);
     assertThat(ff.factory()).isSameAs(f);
     assertThat(fg.factory()).isSameAs(g);
-<<<<<<< HEAD
-=======
-    assertThat(f.statistics()).isEqualToComparingOnlyGivenFields(g.statistics(), "positiveLiterals",
-            "negativeLiterals", "negations", "implications", "equivalences", "conjunctions2", "conjunctions3",
-            "conjunctions4", "conjunctionsN", "disjunctions2", "disjunctions3", "disjunctions4");
->>>>>>> 5017ba1e
     for (Literal litF : ff.literals()) {
       assertThat(litF.factory()).isSameAs(f);
     }
