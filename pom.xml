<!--                   __                _      _   ________               -->
<!--                  / /   ____  ____ _(_)____/ | / / ____/               -->
<!--                 / /   / __ \/ __ `/ / ___/  |/ / / __                 -->
<!--                / /___/ /_/ / /_/ / / /__/ /|  / /_/ /                 -->
<!--               /_____/\____/\__, /_/\___/_/ |_/\____/                  -->
<!--                           /____/                                      -->
<!--                                                                       -->
<!--               The Next Generation Logic Library                       -->
<!--                                                                       -->
<!--  Copyright 2015-2018 Christoph Zengler                                -->
<!--                                                                       -->
<!--  Licensed under the Apache License, Version 2.0 (the "License");      -->
<!--  you may not use this file except in compliance with the License.     -->
<!--  You may obtain a copy of the License at                              -->
<!--                                                                       -->
<!--  http://www.apache.org/licenses/LICENSE-2.0                           -->
<!--                                                                       -->
<!--  Unless required by applicable law or agreed to in writing, software  -->
<!--  distributed under the License is distributed on an "AS IS" BASIS,    -->
<!--  WITHOUT WARRANTIES OR CONDITIONS OF ANY KIND, either express or      -->
<!--  implied.  See the License for the specific language governing        -->
<!--  permissions and limitations under the License.                       -->

<project xmlns="http://maven.apache.org/POM/4.0.0" xmlns:xsi="http://www.w3.org/2001/XMLSchema-instance"
         xsi:schemaLocation="http://maven.apache.org/POM/4.0.0 http://maven.apache.org/maven-v4_0_0.xsd">
  <modelVersion>4.0.0</modelVersion>
  <groupId>org.logicng</groupId>
  <artifactId>logicng</artifactId>
<<<<<<< HEAD
  <version>1.4-SNAPSHOT</version>
=======
  <version>1.3.1</version>
>>>>>>> 651ec94b
  <packaging>jar</packaging>

  <name>LogicNG</name>
  <description>The Next Generation Logic Library</description>
  <url>http://www.logicng.org</url>

  <licenses>
    <license>
      <name>The Apache License, Version 2.0</name>
      <url>http://www.apache.org/licenses/LICENSE-2.0.txt</url>
    </license>
  </licenses>

  <developers>
    <developer>
      <name>Christoph Zengler</name>
      <email>christoph@zengler.eu</email>
    </developer>
    <developer>
      <name>Steffen Hildebrandt</name>
    </developer>
    <developer>
      <name>Martin Siegmund</name>
    </developer>
  </developers>

  <scm>
    <connection>scm:git:git://github.com:logic-ng/LogicNG.git</connection>
    <developerConnection>scm:git:ssh://github.com:logic-ng/LogicNG.git</developerConnection>
    <url>https://github.com/logic-ng/LogicNG</url>
  </scm>

  <properties>
    <project.build.sourceEncoding>UTF-8</project.build.sourceEncoding>

    <maven.compiler.source>1.7</maven.compiler.source>
    <maven.compiler.target>1.7</maven.compiler.target>

    <sonar.language>java</sonar.language>
    <sonar.exclusions>**/LogicNGPropositional*.java,**/LogicNGPseudoBoolean*.java</sonar.exclusions>

    <!-- Dependency Versions -->
    <version.antlr>4.7</version.antlr>
    <version.jacoco>0.7.9</version.jacoco>
    <version.coveralls>4.3.0-SNAPSHOT</version.coveralls>
    <version.junit>4.12</version.junit>
    <version.assertj>2.8.0</version.assertj>
  </properties>

  <build>
    <plugins>
      <!-- ANTLR4 (Parser Generation)  -->
      <plugin>
        <groupId>org.antlr</groupId>
        <artifactId>antlr4-maven-plugin</artifactId>
        <version>${version.antlr}</version>
        <configuration>
          <sourceDirectory>src/main/resources/parser</sourceDirectory>
          <outputDirectory>target/generated-sources/antlr/org/logicng/io/parsers</outputDirectory>
        </configuration>
        <executions>
          <execution>
            <goals>
              <goal>antlr4</goal>
            </goals>
          </execution>
        </executions>
      </plugin>

      <!-- JaCoCo (Test Coverage)  -->
      <plugin>
        <groupId>org.jacoco</groupId>
        <artifactId>jacoco-maven-plugin</artifactId>
        <version>${version.jacoco}</version>
        <configuration>
          <excludes>
            <exclude>**/LogicNGPropositional*</exclude>
            <exclude>**/LogicNGPseudoBoolean*</exclude>
          </excludes>
        </configuration>
        <executions>
          <execution>
            <id>default-prepare-agent</id>
            <goals>
              <goal>prepare-agent</goal>
            </goals>
          </execution>
          <execution>
            <id>default-report</id>
            <phase>prepare-package</phase>
            <goals>
              <goal>report</goal>
            </goals>
          </execution>
          <execution>
            <id>default-check</id>
            <goals>
              <goal>check</goal>
            </goals>
            <configuration>
              <rules>
                <rule>
                  <element>BUNDLE</element>
                </rule>
              </rules>
            </configuration>
          </execution>
        </executions>
      </plugin>

      <!-- Coveralls.io test coverage -->
      <plugin>
        <groupId>org.eluder.coveralls</groupId>
        <artifactId>coveralls-maven-plugin</artifactId>
        <version>${version.coveralls}</version>
        <configuration>
          <sourceDirectories>
            <sourceDirectory>target/generated-sources/antlr</sourceDirectory>
          </sourceDirectories>
        </configuration>
      </plugin>
    </plugins>
  </build>

  <dependencies>
    <!-- Parser -->
    <dependency>
      <groupId>org.antlr</groupId>
      <artifactId>antlr4-runtime</artifactId>
      <version>${version.antlr}</version>
    </dependency>

    <!-- Testing -->
    <dependency>
      <groupId>junit</groupId>
      <artifactId>junit</artifactId>
      <version>${version.junit}</version>
      <scope>test</scope>
    </dependency>

    <dependency>
      <groupId>org.assertj</groupId>
      <artifactId>assertj-core</artifactId>
      <version>${version.assertj}</version>
      <scope>test</scope>
    </dependency>
  </dependencies>

  <pluginRepositories>
    <pluginRepository>
      <id>sonatype-nexus-snapshot</id>
      <url>https://oss.sonatype.org/content/repositories/snapshots</url>
      <releases>
        <enabled>false</enabled>
      </releases>
      <snapshots>
        <enabled>true</enabled>
      </snapshots>
    </pluginRepository>
  </pluginRepositories>

  <profiles>
    <profile>
      <id>release</id>
      <build>
        <plugins>
          <!-- Deploy to Maven Central -->
          <plugin>
            <groupId>org.sonatype.plugins</groupId>
            <artifactId>nexus-staging-maven-plugin</artifactId>
            <version>1.6.8</version>
            <extensions>true</extensions>
            <configuration>
              <serverId>ossrh</serverId>
              <nexusUrl>https://oss.sonatype.org/</nexusUrl>
              <autoReleaseAfterClose>false</autoReleaseAfterClose>
            </configuration>
          </plugin>

          <!-- Sign components -->
          <plugin>
            <groupId>org.apache.maven.plugins</groupId>
            <artifactId>maven-gpg-plugin</artifactId>
            <version>1.5</version>
            <executions>
              <execution>
                <id>sign-artifacts</id>
                <phase>verify</phase>
                <goals>
                  <goal>sign</goal>
                </goals>
              </execution>
            </executions>
          </plugin>

          <!-- Compile jar with sources -->
          <plugin>
            <groupId>org.apache.maven.plugins</groupId>
            <artifactId>maven-source-plugin</artifactId>
            <version>3.0.1</version>
            <executions>
              <execution>
                <id>attach-sources</id>
                <goals>
                  <goal>jar</goal>
                </goals>
              </execution>
            </executions>
          </plugin>

          <!-- Compile jar with javadocs -->
          <plugin>
            <groupId>org.apache.maven.plugins</groupId>
            <artifactId>maven-javadoc-plugin</artifactId>
            <version>2.10.4</version>
            <executions>
              <execution>
                <id>attach-javadocs</id>
                <goals>
                  <goal>jar</goal>
                </goals>
              </execution>
            </executions>
          </plugin>
        </plugins>
      </build>
    </profile>
  </profiles>

  <distributionManagement>
    <snapshotRepository>
      <id>ossrh</id>
      <url>https://oss.sonatype.org/content/repositories/snapshots</url>
    </snapshotRepository>
  </distributionManagement>
</project><|MERGE_RESOLUTION|>--- conflicted
+++ resolved
@@ -26,11 +26,7 @@
   <modelVersion>4.0.0</modelVersion>
   <groupId>org.logicng</groupId>
   <artifactId>logicng</artifactId>
-<<<<<<< HEAD
   <version>1.4-SNAPSHOT</version>
-=======
-  <version>1.3.1</version>
->>>>>>> 651ec94b
   <packaging>jar</packaging>
 
   <name>LogicNG</name>
